--- conflicted
+++ resolved
@@ -337,10 +337,4 @@
 2. Create a feature branch
 3. Commit your changes
 4. Push to the branch
-<<<<<<< HEAD
-5. Create a Pull Request
-=======
-5. Create a Pull Request
-
-## License
->>>>>>> f906bfe6
+5. Create a Pull Request